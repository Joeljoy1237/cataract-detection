"""
main.py - Main Pipeline Orchestrator
Coordinates preprocessing and augmentation workflow
"""

import os
import sys
from datetime import datetime
from preprocessor import CataractPreprocessor
from augmentation import CataractAugmentation

class CataractPipeline:
    """Main pipeline for cataract detection preprocessing and augmentation"""
    
    def __init__(self):
        """Initialize pipeline components"""
        self.preprocessor = CataractPreprocessor(target_size=(224, 224))
        self.augmentor = CataractAugmentation(augmentation_factor=2)
        
        print("CATARACT DETECTION PIPELINE")
        print("=" * 50)
    
    def check_input_data(self):
        """Check if required input data exists"""
        print("\nChecking input data...")
        
        fundus_excel = "dataset/fundus/metadata.xlsx"
        fundus_images = "dataset/fundus/Training Images"
        slitlamp_folder = "dataset/slit-lamp"
        
        status = {
            'fundus_excel': os.path.exists(fundus_excel),
            'fundus_images': os.path.exists(fundus_images),
            'slitlamp': os.path.exists(slitlamp_folder)
        }
        
        if status['fundus_excel']:
            print(f"✓ Fundus Excel: {fundus_excel}")
        else:
            print(f"✗ Missing: {fundus_excel}")
        
        if status['fundus_images']:
            print(f"✓ Fundus Images: {fundus_images}")
        else:
            print(f"✗ Missing: {fundus_images}")
        
        if status['slitlamp']:
            print(f"✓ Slit-lamp: {slitlamp_folder}")
        else:
            print(f"✗ Missing: {slitlamp_folder}")
        
        return status
    
    def run_preprocessing(self):
        """Execute preprocessing pipeline"""
        print("\n=== PREPROCESSING PHASE ===")
        
        results = {}
        
        # Process fundus
        if os.path.exists("dataset/fundus/metadata.xlsx"):
            print("\n1. Processing Fundus Images")
            self.preprocessor.load_fundus_metadata("dataset/fundus/metadata.xlsx")
            fundus_df = self.preprocessor.process_fundus_images("dataset/fundus/Training Images")
            
            if fundus_df is not None:
                results['fundus'] = len(fundus_df)
        
        # Process slit-lamp
        if os.path.exists("dataset/slit-lamp"):
            print("\n2. Processing Slit-lamp Images")
            slitlamp_df = self.preprocessor.process_slitlamp_images("dataset/slit-lamp")
            if slitlamp_df is not None:
<<<<<<< HEAD
                self.preprocessor.split_and_save(slitlamp_df, 'slitlamp')
=======
>>>>>>> 098ea268
                results['slitlamp'] = len(slitlamp_df)
        
        return results
    
    def run_augmentation(self):
        """Execute augmentation pipeline"""
        print("\n=== AUGMENTATION PHASE ===")
        
        # Augment fundus data
        fundus_folder = 'processed_data/fundus'
        if os.path.exists(fundus_folder):
            print("\n1. Augmenting Fundus Data")
            self.augmentor.augment_folder(
                fundus_folder, 
                'augmented_data/fundus', 
                'fundus'
            )
        
        # Augment slit-lamp data
        slitlamp_folder = 'processed_data/slitlamp'
        if os.path.exists(slitlamp_folder):
            print("\n2. Augmenting Slit-lamp Data")
            self.augmentor.augment_folder(
                slitlamp_folder, 
                'augmented_data/slitlamp', 
                'slitlamp'
            )
        
        self.augmentor.print_summary()
    
    def run(self):
        """Execute complete pipeline"""
        start_time = datetime.now()
        
        # Check input data
        status = self.check_input_data()
        
        # Run preprocessing
        preprocess_results = self.run_preprocessing()
        
        # Run augmentation
        self.run_augmentation()
        
        # Summary
        end_time = datetime.now()
        duration = end_time - start_time
        
        print("\n" + "=" * 50)
        print("✓ PIPELINE COMPLETED")
        print("=" * 50)
        print(f"Execution time: {duration}")
        print(f"\nProcessed images:")
        for key, value in preprocess_results.items():
            print(f"  {key}: {value} images")
        
        print("\nOutput folders:")
        print("  📁 processed_data/ - Preprocessed images (organized by labels)")
        print("  📁 augmented_data/ - Augmented data (organized by labels)")
        
        print("\nFolder Structure:")
        print("  processed_data/fundus/")
        print("    ├── Normal/")
        print("    ├── Mild/")
        print("    ├── Moderate/")
        print("    └── Severe/")
        print("  processed_data/slitlamp/")
        print("    ├── normal/")
        print("    ├── mature/")
        print("    └── immature/")
        
        print("\n🎯 Ready for DenseNet-169 model training!")


def main():
    """Main entry point"""
    print("AI-BASED CATARACT DETECTION")
    print("Preprocessing & Augmentation Pipeline")
    print("Authors: BIDHUN B, DEEPAK DAYANANDAN, JOEL JOY, VARGHEESE FRANCIS")
    print("Institution: Carmel College of Engineering and Technology\n")
    
    try:
        pipeline = CataractPipeline()
        pipeline.run()
        return 0
    except Exception as e:
        print(f"\n❌ Pipeline failed: {e}")
        return 1


if __name__ == "__main__":
    exit(main())<|MERGE_RESOLUTION|>--- conflicted
+++ resolved
@@ -71,10 +71,6 @@
             print("\n2. Processing Slit-lamp Images")
             slitlamp_df = self.preprocessor.process_slitlamp_images("dataset/slit-lamp")
             if slitlamp_df is not None:
-<<<<<<< HEAD
-                self.preprocessor.split_and_save(slitlamp_df, 'slitlamp')
-=======
->>>>>>> 098ea268
                 results['slitlamp'] = len(slitlamp_df)
         
         return results
