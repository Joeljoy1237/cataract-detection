--- conflicted
+++ resolved
@@ -70,14 +70,8 @@
         if os.path.exists("dataset/slit-lamp"):
             print("\n2. Processing Slit-lamp Images")
             slitlamp_df = self.preprocessor.process_slitlamp_images("dataset/slit-lamp")
-            
             if slitlamp_df is not None:
-<<<<<<< HEAD
                 results['slitlamp'] = len(slitlamp_df)
-=======
-                self.preprocessor.split_and_save(slitlamp_df, 'dataset/slitlamp')
-                results['dataset/slitlamp'] = len(slitlamp_df)
->>>>>>> a9e29c57
         
         return results
     
